[package]
authors = ["Jorge Aparicio <jorge@japaric.io>"]
categories = ["embedded", "hardware-support", "no-std"]
description = "HAL for the STM32F100xx family of microcontrollers"
keywords = ["arm", "cortex-m", "stm32", "hal"]
license = "MIT OR Apache-2.0"
name = "stm32f103xx-hal"
edition = "2018"
repository = "https://github.com/japaric/stm32f103xx-hal"
version = "0.1.0"

[dependencies]
stm32f103xx = "0.11.0"
cortex-m = "0.5.7"
nb = "0.1.1"
<<<<<<< HEAD
stm32f103xx = "0.10.0"
cortex-m-rt = "0.6.3"
as-slice = "0.1"

[dependencies.stable_deref_trait]
default-features = false
version = "1.1"
=======
cortex-m-rt = "0.6.5"
>>>>>>> cabc005a

[dependencies.void]
default-features = false
version = "1.0.2"

[dependencies.cast]
default-features = false
version = "0.2.2"

[dependencies.embedded-hal]
features = ["unproven"]
version = "0.2.1"

[dev-dependencies]
panic-halt = "0.2.0"
panic-semihosting = "0.5.0"
panic-itm = "0.4.0"
cortex-m-rtfm = "=0.4.0-beta.3"
cortex-m-semihosting = "0.3.2"
enc28j60 = "0.2.0"
heapless = "0.4.0"
libm = "0.1.2"
mfrc522 = "0.2.0"
as-slice = "0.1.0"
serde_derive = "1.0.33"
serde-json-core = "0.0.1"
mpu9250 = "0.7.3"

[dev-dependencies.byteorder]
default-features = false
version = "1.2.1"

[dev-dependencies.cobs]
default-features = false
version = "0.1.3"

[dev-dependencies.crc16]
default-features = false
version = "0.4.0"

[dev-dependencies.either]
default-features = false
version = "1.5.0"

[dev-dependencies.jnet]
git = "https://github.com/japaric/jnet"
rev = "df96b408049ca952ad7844d6552e87cf8fc18d2a"

[dev-dependencies.motor-driver]
git = "https://github.com/japaric/motor-driver"

[dev-dependencies.serde]
default-features = false
version = "1.0.33"

[dev-dependencies.stm32f103xx]
features = ["rt"]
version = "0.11.0"

[features]
default = ["stm32f103"]
doc = []
rt = ["stm32f103xx/rt"]
stm32f103 = []

[profile.dev]
incremental = false
codegen-units = 1

[profile.release]
codegen-units = 1
debug = true
lto = true<|MERGE_RESOLUTION|>--- conflicted
+++ resolved
@@ -13,17 +13,12 @@
 stm32f103xx = "0.11.0"
 cortex-m = "0.5.7"
 nb = "0.1.1"
-<<<<<<< HEAD
-stm32f103xx = "0.10.0"
-cortex-m-rt = "0.6.3"
+cortex-m-rt = "0.6.5"
 as-slice = "0.1"
 
 [dependencies.stable_deref_trait]
 default-features = false
 version = "1.1"
-=======
-cortex-m-rt = "0.6.5"
->>>>>>> cabc005a
 
 [dependencies.void]
 default-features = false
@@ -47,7 +42,6 @@
 heapless = "0.4.0"
 libm = "0.1.2"
 mfrc522 = "0.2.0"
-as-slice = "0.1.0"
 serde_derive = "1.0.33"
 serde-json-core = "0.0.1"
 mpu9250 = "0.7.3"
